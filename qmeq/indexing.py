--- conflicted
+++ resolved
@@ -607,7 +607,6 @@
             print("WARNING: No indexing by 'sz' or 'ssq'. Returning charge list.")
             return self.chargelst[charge]
 
-<<<<<<< HEAD
     def remove_fock_states(self, lin_state_indices):
         """
         Remove Fock states.
@@ -664,8 +663,7 @@
             self.j[self.i[j1]] = j1
 
         self.qn_ind, self.ind_qn = make_quantum_numbers(self)
-=======
->>>>>>> 0f5e0881
+
 
 class StateIndexingPauli(StateIndexing):
     """
@@ -796,12 +794,10 @@
         elif maptype == 2:
             return self.booldm0[self.dictdm[b] + self.shiftlst0[charge]]
 
-<<<<<<< HEAD
     def remove_fock_states(self, lin_state_indices):
         StateIndexing.remove_fock_states(self, lin_state_indices)
         self.set_statesdm(self.chargelst)
-=======
->>>>>>> 0f5e0881
+
 
 class StateIndexingDM(StateIndexing):
     """
@@ -1044,12 +1040,10 @@
         #     -----
         return self.lenlst[bcharge]*self.dictdm[c] + self.dictdm[b] + self.shiftlst1[bcharge]
 
-<<<<<<< HEAD
     def remove_fock_states(self, lin_state_indices):
         StateIndexing.remove_fock_states(self, lin_state_indices)
         self.set_statesdm(self.chargelst)
-=======
->>>>>>> 0f5e0881
+
 
 class StateIndexingDMc(StateIndexing):
     """
